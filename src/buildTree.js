--- conflicted
+++ resolved
@@ -7,21 +7,7 @@
 
 var buildTree = function(tree, expression, settings) {
     settings = settings || new Settings({});
-<<<<<<< HEAD
     var options = settings.initialOptions();
-=======
-
-    var startStyle = Style.TEXT;
-    if (settings.displayMode) {
-        startStyle = Style.DISPLAY;
-    }
-
-    // Setup the default options
-    var options = new Options({
-        style: startStyle,
-        size: "size5",
-    });
->>>>>>> 14a58adb
 
     // `buildHTML` sometimes messes with the parse tree (like turning bins ->
     // ords), so we build the MathML version first.
