<<<<<<< HEAD
var symbols = require("./symbols");
var utils = require("./utils");
var ParseError = require("./ParseError");
var parseData = require("./parseData");
var ParseNode = parseData.ParseNode;
=======
import utils from "./utils";
import ParseError from "./ParseError";
import { ParseNode } from "./parseData";
>>>>>>> 4480f2c9

/* This file contains a list of functions that we parse, identified by
 * the calls to defineFunction.
 *
 * The first argument to defineFunction is a single name or a list of names.
 * All functions named in such a list will share a single implementation.
 *
 * Each declared function can have associated properties, which
 * include the following:
 *
 *  - numArgs: The number of arguments the function takes.
 *             If this is the only property, it can be passed as a number
 *             instead of an element of a properties object.
 *  - argTypes: (optional) An array corresponding to each argument of the
 *              function, giving the type of argument that should be parsed. Its
 *              length should be equal to `numArgs + numOptionalArgs`. Valid
 *              types:
 *               - "size": A size-like thing, such as "1em" or "5ex"
 *               - "color": An html color, like "#abc" or "blue"
 *               - "original": The same type as the environment that the
 *                             function being parsed is in (e.g. used for the
 *                             bodies of functions like \textcolor where the
 *                             first argument is special and the second
 *                             argument is parsed normally)
 *              Other possible types (probably shouldn't be used)
 *               - "text": Text-like (e.g. \text)
 *               - "math": Normal math
 *              If undefined, this will be treated as an appropriate length
 *              array of "original" strings
 *  - greediness: (optional) The greediness of the function to use ungrouped
 *                arguments.
 *
 *                E.g. if you have an expression
 *                  \sqrt \frac 1 2
 *                since \frac has greediness=2 vs \sqrt's greediness=1, \frac
 *                will use the two arguments '1' and '2' as its two arguments,
 *                then that whole function will be used as the argument to
 *                \sqrt. On the other hand, the expressions
 *                  \frac \frac 1 2 3
 *                and
 *                  \frac \sqrt 1 2
 *                will fail because \frac and \frac have equal greediness
 *                and \sqrt has a lower greediness than \frac respectively. To
 *                make these parse, we would have to change them to:
 *                  \frac {\frac 1 2} 3
 *                and
 *                  \frac {\sqrt 1} 2
 *
 *                The default value is `1`
 *  - allowedInText: (optional) Whether or not the function is allowed inside
 *                   text mode (default false)
 *  - numOptionalArgs: (optional) The number of optional arguments the function
 *                     should parse. If the optional arguments aren't found,
 *                     `null` will be passed to the handler in their place.
 *                     (default 0)
 *  - infix: (optional) Must be true if the function is an infix operator.
 *
 * The last argument is that implementation, the handler for the function(s).
 * It is called to handle these functions and their arguments.
 * It receives two arguments:
 *  - context contains information and references provided by the parser
 *  - args is an array of arguments obtained from TeX input
 * The context contains the following properties:
 *  - funcName: the text (i.e. name) of the function, including \
 *  - parser: the parser object
 *  - lexer: the lexer object
 *  - positions: the positions in the overall string of the function
 *               and the arguments.
 * The latter three should only be used to produce error messages.
 *
 * The function should return an object with the following keys:
 *  - type: The type of element that this is. This is then used in
 *          buildHTML/buildMathML to determine which function
 *          should be called to build this node into a DOM node
 * Any other data can be added to the object, which will be passed
 * in to the function in buildHTML/buildMathML as `group.value`.
 */

function defineFunction(names, props, handler) {
    if (typeof names === "string") {
        names = [names];
    }
    if (typeof props === "number") {
        props = { numArgs: props };
    }
    // Set default values of functions
    const data = {
        numArgs: props.numArgs,
        argTypes: props.argTypes,
        greediness: (props.greediness === undefined) ? 1 : props.greediness,
        allowedInText: !!props.allowedInText,
        numOptionalArgs: props.numOptionalArgs || 0,
        infix: !!props.infix,
        handler: handler,
    };
    for (let i = 0; i < names.length; ++i) {
        module.exports[names[i]] = data;
    }
}

// Since the corresponding buildHTML/buildMathML function expects a
// list of elements, we normalize for different kinds of arguments
const ordargument = function(arg) {
    if (arg.type === "ordgroup") {
        return arg.value;
    } else {
        return [arg];
    }
};

// A normal square root
defineFunction("\\sqrt", {
    numArgs: 1,
    numOptionalArgs: 1,
}, function(context, args) {
    const index = args[0];
    const body = args[1];
    return {
        type: "sqrt",
        body: body,
        index: index,
    };
});

// Non-mathy text, possibly in a font
const textFunctionStyles = {
    "\\text": undefined, "\\textrm": "mathrm", "\\textsf": "mathsf",
    "\\texttt": "mathtt", "\\textnormal": "mathrm", "\\textbf": "mathbf",
    "\\textit": "textit",
};

defineFunction([
    "\\text", "\\textrm", "\\textsf", "\\texttt", "\\textnormal",
    "\\textbf", "\\textit",
], {
    numArgs: 1,
    argTypes: ["text"],
    greediness: 2,
    allowedInText: true,
}, function(context, args) {
    const body = args[0];
    return {
        type: "text",
        body: ordargument(body),
        style: textFunctionStyles[context.funcName],
    };
});

// A two-argument custom color
defineFunction("\\textcolor", {
    numArgs: 2,
    allowedInText: true,
    greediness: 3,
    argTypes: ["color", "original"],
}, function(context, args) {
    const color = args[0];
    const body = args[1];
    return {
        type: "color",
        color: color.value,
        value: ordargument(body),
    };
});

// \color is handled in Parser.js's parseImplicitGroup
defineFunction("\\color", {
    numArgs: 1,
    allowedInText: true,
    greediness: 3,
    argTypes: ["color"],
}, null);

// An overline
defineFunction("\\overline", {
    numArgs: 1,
}, function(context, args) {
    const body = args[0];
    return {
        type: "overline",
        body: body,
    };
});

// An underline
defineFunction("\\underline", {
    numArgs: 1,
}, function(context, args) {
    const body = args[0];
    return {
        type: "underline",
        body: body,
    };
});

// A box of the width and height
defineFunction("\\rule", {
    numArgs: 2,
    numOptionalArgs: 1,
    argTypes: ["size", "size", "size"],
}, function(context, args) {
    const shift = args[0];
    const width = args[1];
    const height = args[2];
    return {
        type: "rule",
        shift: shift && shift.value,
        width: width.value,
        height: height.value,
    };
});

// TODO: In TeX, \mkern only accepts mu-units, and \kern does not accept
// mu-units. In current KaTeX we relax this; both commands accept any unit.
defineFunction(["\\kern", "\\mkern"], {
    numArgs: 1,
    argTypes: ["size"],
}, function(context, args) {
    return {
        type: "kern",
        dimension: args[0].value,
    };
});

// A KaTeX logo
defineFunction("\\KaTeX", {
    numArgs: 0,
}, function(context) {
    return {
        type: "katex",
    };
});

defineFunction("\\phantom", {
    numArgs: 1,
}, function(context, args) {
    const body = args[0];
    return {
        type: "phantom",
        value: ordargument(body),
    };
});

// Math class commands except \mathop
defineFunction([
    "\\mathord", "\\mathbin", "\\mathrel", "\\mathopen",
    "\\mathclose", "\\mathpunct", "\\mathinner",
], {
    numArgs: 1,
}, function(context, args) {
    const body = args[0];
    return {
        type: "mclass",
        mclass: "m" + context.funcName.substr(5),
        value: ordargument(body),
    };
});

// Build a relation by placing one symbol on top of another
defineFunction("\\stackrel", {
    numArgs: 2,
}, function(context, args) {
    const top = args[0];
    const bottom = args[1];

    const bottomop = new ParseNode("op", {
        type: "op",
        limits: true,
        alwaysHandleSupSub: true,
        symbol: false,
        value: ordargument(bottom),
    }, bottom.mode);

    const supsub = new ParseNode("supsub", {
        base: bottomop,
        sup: top,
        sub: null,
    }, top.mode);

    return {
        type: "mclass",
        mclass: "mrel",
        value: [supsub],
    };
});

// \mod-type functions
defineFunction("\\bmod", {
    numArgs: 0,
}, function(context, args) {
    return {
        type: "mod",
        modType: "bmod",
        value: null,
    };
});

defineFunction(["\\pod", "\\pmod", "\\mod"], {
    numArgs: 1,
}, function(context, args) {
    const body = args[0];
    return {
        type: "mod",
        modType: context.funcName.substr(1),
        value: ordargument(body),
    };
});

// Extra data needed for the delimiter handler down below
const delimiterSizes = {
    "\\bigl" : {mclass: "mopen",    size: 1},
    "\\Bigl" : {mclass: "mopen",    size: 2},
    "\\biggl": {mclass: "mopen",    size: 3},
    "\\Biggl": {mclass: "mopen",    size: 4},
    "\\bigr" : {mclass: "mclose",   size: 1},
    "\\Bigr" : {mclass: "mclose",   size: 2},
    "\\biggr": {mclass: "mclose",   size: 3},
    "\\Biggr": {mclass: "mclose",   size: 4},
    "\\bigm" : {mclass: "mrel",     size: 1},
    "\\Bigm" : {mclass: "mrel",     size: 2},
    "\\biggm": {mclass: "mrel",     size: 3},
    "\\Biggm": {mclass: "mrel",     size: 4},
    "\\big"  : {mclass: "mord",     size: 1},
    "\\Big"  : {mclass: "mord",     size: 2},
    "\\bigg" : {mclass: "mord",     size: 3},
    "\\Bigg" : {mclass: "mord",     size: 4},
};

const delimiters = [
    "(", ")", "[", "\\lbrack", "]", "\\rbrack",
    "\\{", "\\lbrace", "\\}", "\\rbrace",
    "\\lfloor", "\\rfloor", "\\lceil", "\\rceil",
    "<", ">", "\\langle", "\\rangle", "\\lt", "\\gt",
    "\\lvert", "\\rvert", "\\lVert", "\\rVert",
    "\\lgroup", "\\rgroup", "\\lmoustache", "\\rmoustache",
    "/", "\\backslash",
    "|", "\\vert", "\\|", "\\Vert",
    "\\uparrow", "\\Uparrow",
    "\\downarrow", "\\Downarrow",
    "\\updownarrow", "\\Updownarrow",
    ".",
];

const fontAliases = {
    "\\Bbb": "\\mathbb",
    "\\bold": "\\mathbf",
    "\\frak": "\\mathfrak",
};

// Single-argument color functions
defineFunction([
    "\\blue", "\\orange", "\\pink", "\\red",
    "\\green", "\\gray", "\\purple",
    "\\blueA", "\\blueB", "\\blueC", "\\blueD", "\\blueE",
    "\\tealA", "\\tealB", "\\tealC", "\\tealD", "\\tealE",
    "\\greenA", "\\greenB", "\\greenC", "\\greenD", "\\greenE",
    "\\goldA", "\\goldB", "\\goldC", "\\goldD", "\\goldE",
    "\\redA", "\\redB", "\\redC", "\\redD", "\\redE",
    "\\maroonA", "\\maroonB", "\\maroonC", "\\maroonD", "\\maroonE",
    "\\purpleA", "\\purpleB", "\\purpleC", "\\purpleD", "\\purpleE",
    "\\mintA", "\\mintB", "\\mintC",
    "\\grayA", "\\grayB", "\\grayC", "\\grayD", "\\grayE",
    "\\grayF", "\\grayG", "\\grayH", "\\grayI",
    "\\kaBlue", "\\kaGreen",
], {
    numArgs: 1,
    allowedInText: true,
    greediness: 3,
}, function(context, args) {
    const body = args[0];
    return {
        type: "color",
        color: "katex-" + context.funcName.slice(1),
        value: ordargument(body),
    };
});

// There are 2 flags for operators; whether they produce limits in
// displaystyle, and whether they are symbols and should grow in
// displaystyle. These four groups cover the four possible choices.

// No limits, not symbols
defineFunction([
    "\\arcsin", "\\arccos", "\\arctan", "\\arctg", "\\arcctg",
    "\\arg", "\\ch", "\\cos", "\\cosec", "\\cosh", "\\cot", "\\cotg",
    "\\coth", "\\csc", "\\ctg", "\\cth", "\\deg", "\\dim", "\\exp",
    "\\hom", "\\ker", "\\lg", "\\ln", "\\log", "\\sec", "\\sin",
    "\\sinh", "\\sh", "\\tan", "\\tanh", "\\tg", "\\th",
], {
    numArgs: 0,
}, function(context) {
    return {
        type: "op",
        limits: false,
        symbol: false,
        body: context.funcName,
    };
});

// Limits, not symbols
defineFunction([
    "\\det", "\\gcd", "\\inf", "\\lim", "\\liminf", "\\limsup", "\\max",
    "\\min", "\\Pr", "\\sup",
], {
    numArgs: 0,
}, function(context) {
    return {
        type: "op",
        limits: true,
        symbol: false,
        body: context.funcName,
    };
});

// No limits, symbols
defineFunction([
    "\\int", "\\iint", "\\iiint", "\\oint",
], {
    numArgs: 0,
}, function(context) {
    return {
        type: "op",
        limits: false,
        symbol: true,
        body: context.funcName,
    };
});

// Limits, symbols
defineFunction([
    "\\coprod", "\\bigvee", "\\bigwedge", "\\biguplus", "\\bigcap",
    "\\bigcup", "\\intop", "\\prod", "\\sum", "\\bigotimes",
    "\\bigoplus", "\\bigodot", "\\bigsqcup", "\\smallint",
], {
    numArgs: 0,
}, function(context) {
    return {
        type: "op",
        limits: true,
        symbol: true,
        body: context.funcName,
    };
});

// \mathop class command
defineFunction("\\mathop", {
    numArgs: 1,
}, function(context, args) {
    const body = args[0];
    return {
        type: "op",
        limits: false,
        symbol: false,
        value: ordargument(body),
    };
});

// Fractions
defineFunction([
    "\\dfrac", "\\frac", "\\tfrac",
    "\\dbinom", "\\binom", "\\tbinom",
    "\\\\atopfrac", // can’t be entered directly
], {
    numArgs: 2,
    greediness: 2,
}, function(context, args) {
    const numer = args[0];
    const denom = args[1];
    let hasBarLine;
    let leftDelim = null;
    let rightDelim = null;
    let size = "auto";

    switch (context.funcName) {
        case "\\dfrac":
        case "\\frac":
        case "\\tfrac":
            hasBarLine = true;
            break;
        case "\\\\atopfrac":
            hasBarLine = false;
            break;
        case "\\dbinom":
        case "\\binom":
        case "\\tbinom":
            hasBarLine = false;
            leftDelim = "(";
            rightDelim = ")";
            break;
        default:
            throw new Error("Unrecognized genfrac command");
    }

    switch (context.funcName) {
        case "\\dfrac":
        case "\\dbinom":
            size = "display";
            break;
        case "\\tfrac":
        case "\\tbinom":
            size = "text";
            break;
    }

    return {
        type: "genfrac",
        numer: numer,
        denom: denom,
        hasBarLine: hasBarLine,
        leftDelim: leftDelim,
        rightDelim: rightDelim,
        size: size,
    };
});

// Left and right overlap functions
defineFunction(["\\llap", "\\rlap"], {
    numArgs: 1,
    allowedInText: true,
}, function(context, args) {
    const body = args[0];
    return {
        type: context.funcName.slice(1),
        body: body,
    };
});

// Delimiter functions
const checkDelimiter = function(delim, context) {
    if (utils.contains(delimiters, delim.value)) {
        return delim;
    } else {
        throw new ParseError(
            "Invalid delimiter: '" + delim.value + "' after '" +
            context.funcName + "'", delim);
    }
};

defineFunction([
    "\\bigl", "\\Bigl", "\\biggl", "\\Biggl",
    "\\bigr", "\\Bigr", "\\biggr", "\\Biggr",
    "\\bigm", "\\Bigm", "\\biggm", "\\Biggm",
    "\\big",  "\\Big",  "\\bigg",  "\\Bigg",
], {
    numArgs: 1,
}, function(context, args) {
    const delim = checkDelimiter(args[0], context);

    return {
        type: "delimsizing",
        size: delimiterSizes[context.funcName].size,
        mclass: delimiterSizes[context.funcName].mclass,
        value: delim.value,
    };
});

defineFunction([
    "\\left", "\\right",
], {
    numArgs: 1,
}, function(context, args) {
    const delim = checkDelimiter(args[0], context);

    // \left and \right are caught somewhere in Parser.js, which is
    // why this data doesn't match what is in buildHTML.
    return {
        type: "leftright",
        value: delim.value,
    };
});

defineFunction("\\middle", {
    numArgs: 1,
}, function(context, args) {
    const delim = checkDelimiter(args[0], context);
    if (!context.parser.leftrightDepth) {
        throw new ParseError("\\middle without preceding \\left", delim);
    }

    return {
        type: "middle",
        value: delim.value,
    };
});

// Sizing functions (handled in Parser.js explicitly, hence no handler)
defineFunction([
    "\\tiny", "\\scriptsize", "\\footnotesize", "\\small",
    "\\normalsize", "\\large", "\\Large", "\\LARGE", "\\huge", "\\Huge",
], 0, null);

// Style changing functions (handled in Parser.js explicitly, hence no
// handler)
defineFunction([
    "\\displaystyle", "\\textstyle", "\\scriptstyle",
    "\\scriptscriptstyle",
], 0, null);

// Old font changing functions
defineFunction([
    "\\rm", "\\sf", "\\tt", "\\bf", "\\it", //"\\sl", "\\sc",
], 0, null);

defineFunction([
    // styles
    "\\mathrm", "\\mathit", "\\mathbf",

    // families
    "\\mathbb", "\\mathcal", "\\mathfrak", "\\mathscr", "\\mathsf",
    "\\mathtt",

    // aliases
    "\\Bbb", "\\bold", "\\frak",
], {
    numArgs: 1,
    greediness: 2,
}, function(context, args) {
    const body = args[0];
    let func = context.funcName;
    if (func in fontAliases) {
        func = fontAliases[func];
    }
    return {
        type: "font",
        font: func.slice(1),
        body: body,
    };
});

// Accents
defineFunction([
    "\\acute", "\\grave", "\\ddot", "\\tilde", "\\bar", "\\breve",
    "\\check", "\\hat", "\\vec", "\\dot",
    "\\widehat", "\\widetilde", "\\overrightarrow", "\\overleftarrow",
    "\\Overrightarrow", "\\overleftrightarrow", "\\overgroup",
    "\\overlinesegment", "\\overleftharpoon", "\\overrightharpoon",
], {
    numArgs: 1,
}, function(context, args) {
    const base = args[0];

    const isStretchy = !utils.contains([
        "\\acute", "\\grave", "\\ddot", "\\tilde", "\\bar", "\\breve",
        "\\check", "\\hat", "\\vec", "\\dot",
    ], context.funcName);

    const isShifty = !isStretchy || utils.contains([
        "\\widehat", "\\widetilde",
    ], context.funcName);

    return {
        type: "accent",
        label: context.funcName,
        isStretchy: isStretchy,
        isShifty: isShifty,
        value: ordargument(base),
        base: base,
    };
});

// Horizontal stretchy braces
defineFunction([
    "\\overbrace", "\\underbrace",
], {
    numArgs: 1,
}, function(context, args) {
    const base = args[0];
    return {
        type: "horizBrace",
        label: context.funcName,
        isOver: /^\\over/.test(context.funcName),
        base: base,
    };
});

// Stretchy accents under the body
defineFunction([
    "\\underleftarrow", "\\underrightarrow", "\\underleftrightarrow",
    "\\undergroup", "\\underlinesegment", "\\undertilde",
], {
    numArgs: 1,
}, function(context, args) {
    const body = args[0];
    return {
        type: "accentUnder",
        label: context.funcName,
        value: ordargument(body),
        body: body,
    };
});

// Stretchy arrows with an optional argument
defineFunction([
    "\\xleftarrow", "\\xrightarrow", "\\xLeftarrow", "\\xRightarrow",
    "\\xleftrightarrow", "\\xLeftrightarrow", "\\xhookleftarrow",
    "\\xhookrightarrow", "\\xmapsto", "\\xrightharpoondown",
    "\\xrightharpoonup", "\\xleftharpoondown", "\\xleftharpoonup",
    "\\xrightleftharpoons", "\\xleftrightharpoons", "\\xLongequal",
    "\\xtwoheadrightarrow", "\\xtwoheadleftarrow", "\\xLongequal",
    "\\xtofrom",
], {
    numArgs: 1,
    numOptionalArgs: 1,
}, function(context, args) {
    const below = args[0];
    const body = args[1];
    return {
        type: "xArrow",   // x for extensible
        label: context.funcName,
        body: body,
        below: below,
    };
});

// enclose
defineFunction(["\\cancel", "\\bcancel", "\\xcancel", "\\sout", "\\fbox"], {
    numArgs: 1,
}, function(context, args) {
    const body = args[0];
    return {
        type: "enclose",
        label: context.funcName,
        body: body,
    };
});

// Infix generalized fractions
defineFunction(["\\over", "\\choose", "\\atop"], {
    numArgs: 0,
    infix: true,
}, function(context) {
    let replaceWith;
    switch (context.funcName) {
        case "\\over":
            replaceWith = "\\frac";
            break;
        case "\\choose":
            replaceWith = "\\binom";
            break;
        case "\\atop":
            replaceWith = "\\\\atopfrac";
            break;
        default:
            throw new Error("Unrecognized infix genfrac command");
    }
    return {
        type: "infix",
        replaceWith: replaceWith,
        token: context.token,
    };
});

// Row breaks for aligned data
defineFunction(["\\\\", "\\cr"], {
    numArgs: 0,
    numOptionalArgs: 1,
    argTypes: ["size"],
}, function(context, args) {
    const size = args[0];
    return {
        type: "cr",
        size: size,
    };
});

// Environment delimiters
defineFunction(["\\begin", "\\end"], {
    numArgs: 1,
    argTypes: ["text"],
}, function(context, args) {
    const nameGroup = args[0];
    if (nameGroup.type !== "ordgroup") {
        throw new ParseError("Invalid environment name", nameGroup);
    }
    let name = "";
    for (let i = 0; i < nameGroup.value.length; ++i) {
        name += nameGroup.value[i].value;
    }
    return {
        type: "environment",
        name: name,
        nameGroup: nameGroup,
    };
});

// AMSMath's automatic \dots, based on \mdots@@ macro.  See
// https://www.ctan.org/tex-archive/macros/latex/required/amsmath
var dotsByToken = {
    ',': '\\dotsc',
    '\\not': '\\dotsb',
    // \keybin@ checks for the following:
    '+': '\\dotsb',
    '=': '\\dotsb',
    '<': '\\dotsb',
    '>': '\\dotsb',
    '-': '\\dotsb',
    '*': '\\dotsb',
    ':': '\\dotsb',
    // Symbols whose definition starts with \DOTSB:
    '\\DOTSB': '\\dotsb',
    '\\coprod': '\\dotsb',
    '\\bigvee': '\\dotsb',
    '\\bigwedge': '\\dotsb',
    '\\biguplus': '\\dotsb',
    '\\bigcap': '\\dotsb',
    '\\bigcup': '\\dotsb',
    '\\prod': '\\dotsb',
    '\\sum': '\\dotsb',
    '\\bigotimes': '\\dotsb',
    '\\bigoplus': '\\dotsb',
    '\\bigodot': '\\dotsb',
    '\\bigsqcup': '\\dotsb',
    '\\implies': '\\dotsb',
    '\\impliedby': '\\dotsb',
    '\\And': '\\dotsb',
    '\\longrightarrow': '\\dotsb',
    '\\Longrightarrow': '\\dotsb',
    '\\longleftarrow': '\\dotsb',
    '\\Longleftarrow': '\\dotsb',
    '\\longleftrightarrow': '\\dotsb',
    '\\Longleftrightarrow': '\\dotsb',
    '\\mapsto': '\\dotsb',
    '\\longmapsto': '\\dotsb',
    '\\hookrightarrow': '\\dotsb',
    '\\iff': '\\dotsb',
    '\\doteq': '\\dotsb',
    // Symbols whose definition starts with \mathbin:
    '\\mathbin': '\\dotsb',
    '\\bmod': '\\dotsb',
    // Symbols whose definition starts with \mathrel:
    '\\mathrel': '\\dotsb',
    '\\relbar': '\\dotsb',
    '\\Relbar': '\\dotsb',
    '\\xrightarrow': '\\dotsb',
    '\\xleftarrow': '\\dotsb',
    // Symbols whose definition starts with \DOTSI:
    '\\DOTSI': '\\dotsi',
    '\\int': '\\dotsi',
    '\\oint': '\\dotsi',
    '\\iint': '\\dotsi',
    '\\iiint': '\\dotsi',
    '\\iiiint': '\\dotsi',
    '\\idotsint': '\\dotsi',
    // Symbols whose definition starts with \DOTSX:
    '\\DOTSX': '\\dotsx',
};

defineFunction(["\\dots"], {
    numArgs: 0,
    allowedInText: true,
}, function(context) {
    var thedots;
    if (context.parser.mode === 'text') {
        thedots = '\\textellipsis';
    } else {
        thedots = '\\dotso';
        if (context.parser.nextToken.text in dotsByToken) {
            thedots = dotsByToken[context.parser.nextToken.text];
        } else if (context.parser.nextToken.text.substr(0, 4) === '\\not') {
            thedots = '\\dotsb';
        } else if (context.parser.nextToken.text in symbols.math) {
            if (utils.contains(['bin', 'rel'],
                    symbols.math[context.parser.nextToken.text].group)) {
                thedots = '\\dotsb';
            }
        }
    }
    return {
        type: "op",
        limits: false,
        symbol: true,
        body: thedots,
    };
});

//TODO: \dotso should expand to \ldots\, when followed by one of the following:
// ')', ']', '\\rbrack', '\\}', '\\rbrace', '\\rangle', '\\rceil', '\\rfloor',
// '\\rgroup', '\\rmoustache', '\\right', '\\bigr', '\\biggr', '\\Bigr',
// '\\Biggr'.<|MERGE_RESOLUTION|>--- conflicted
+++ resolved
@@ -1,14 +1,7 @@
-<<<<<<< HEAD
-var symbols = require("./symbols");
-var utils = require("./utils");
-var ParseError = require("./ParseError");
-var parseData = require("./parseData");
-var ParseNode = parseData.ParseNode;
-=======
+import symbols from "./symbols";
 import utils from "./utils";
 import ParseError from "./ParseError";
 import { ParseNode } from "./parseData";
->>>>>>> 4480f2c9
 
 /* This file contains a list of functions that we parse, identified by
  * the calls to defineFunction.
