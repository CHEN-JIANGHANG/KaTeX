// @flow
/** Include this to ensure that all functions are defined. */
import utils from "./utils";
import ParseError from "./ParseError";
import ParseNode from "./ParseNode";
import {
    default as _defineFunction,
    ordargument,
    _functions,
} from "./defineFunction";

import type {FunctionPropSpec, FunctionHandler} from "./defineFunction" ;

// WARNING: New functions should be added to src/functions and imported here.

const functions = _functions;
export default functions;

// Define a convenience function that mimcs the old semantics of defineFunction
// to support existing code so that we can migrate it a little bit at a time.
const defineFunction = function(
    names: string[],
    props: FunctionPropSpec,
    handler: ?FunctionHandler, // null only if handled in parser
) {
    _defineFunction({names, props, handler});
};

// A normal square root
defineFunction(["\\sqrt"], {
    numArgs: 1,
    numOptionalArgs: 1,
}, function(context, args) {
    const index = args[0];
    const body = args[1];
    return {
        type: "sqrt",
        body: body,
        index: index,
    };
});

// Non-mathy text, possibly in a font
const textFunctionFonts = {
    "\\text": undefined, "\\textrm": "mathrm", "\\textsf": "mathsf",
    "\\texttt": "mathtt", "\\textnormal": "mathrm", "\\textbf": "mathbf",
    "\\textit": "textit",
};

defineFunction([
    "\\text", "\\textrm", "\\textsf", "\\texttt", "\\textnormal",
    "\\textbf", "\\textit",
], {
    numArgs: 1,
    argTypes: ["text"],
    greediness: 2,
    allowedInText: true,
}, function(context, args) {
    const body = args[0];
    return {
        type: "text",
        body: ordargument(body),
        font: textFunctionFonts[context.funcName],
    };
});

// A two-argument custom color
defineFunction(["\\textcolor"], {
    numArgs: 2,
    allowedInText: true,
    greediness: 3,
    argTypes: ["color", "original"],
}, function(context, args) {
    const color = args[0];
    const body = args[1];
    return {
        type: "color",
        color: color.value,
        value: ordargument(body),
    };
});

// \color is handled in Parser.js's parseImplicitGroup
defineFunction(["\\color"], {
    numArgs: 1,
    allowedInText: true,
    greediness: 3,
    argTypes: ["color"],
}, null);

// colorbox
defineFunction(["\\colorbox"], {
    numArgs: 2,
    allowedInText: true,
    greediness: 3,
    argTypes: ["color", "text"],
}, function(context, args) {
    const color = args[0];
    const body = args[1];
    return {
        type: "enclose",
        label: context.funcName,
        backgroundColor: color,
        body: body,
    };
});

// fcolorbox
defineFunction(["\\fcolorbox"], {
    numArgs: 3,
    allowedInText: true,
    greediness: 3,
    argTypes: ["color", "color", "text"],
}, function(context, args) {
    const borderColor = args[0];
    const backgroundColor = args[1];
    const body = args[2];
    return {
        type: "enclose",
        label: context.funcName,
        backgroundColor: backgroundColor,
        borderColor: borderColor,
        body: body,
    };
});

// An overline
defineFunction(["\\overline"], {
    numArgs: 1,
}, function(context, args) {
    const body = args[0];
    return {
        type: "overline",
        body: body,
    };
});

// An underline
defineFunction(["\\underline"], {
    numArgs: 1,
}, function(context, args) {
    const body = args[0];
    return {
        type: "underline",
        body: body,
    };
});

// A box of the width and height
defineFunction(["\\rule"], {
    numArgs: 2,
    numOptionalArgs: 1,
    argTypes: ["size", "size", "size"],
}, function(context, args) {
    const shift = args[0];
    const width = args[1];
    const height = args[2];
    return {
        type: "rule",
        shift: shift && shift.value,
        width: width.value,
        height: height.value,
    };
});

// TODO: In TeX, \mkern only accepts mu-units, and \kern does not accept
// mu-units. In current KaTeX we relax this; both commands accept any unit.
defineFunction(["\\kern", "\\mkern"], {
    numArgs: 1,
    argTypes: ["size"],
}, function(context, args) {
    return {
        type: "kern",
        dimension: args[0].value,
    };
});

// A KaTeX logo
defineFunction(["\\KaTeX"], {
    numArgs: 0,
}, function(context) {
    return {
        type: "katex",
    };
});

import "./functions/phantom";

// Math class commands except \mathop
defineFunction([
    "\\mathord", "\\mathbin", "\\mathrel", "\\mathopen",
    "\\mathclose", "\\mathpunct", "\\mathinner",
], {
    numArgs: 1,
}, function(context, args) {
    const body = args[0];
    return {
        type: "mclass",
        mclass: "m" + context.funcName.substr(5),
        value: ordargument(body),
    };
});

// Build a relation by placing one symbol on top of another
defineFunction(["\\stackrel"], {
    numArgs: 2,
}, function(context, args) {
    const top = args[0];
    const bottom = args[1];

    const bottomop = new ParseNode("op", {
        type: "op",
        limits: true,
        alwaysHandleSupSub: true,
        symbol: false,
        value: ordargument(bottom),
    }, bottom.mode);

    const supsub = new ParseNode("supsub", {
        base: bottomop,
        sup: top,
        sub: null,
    }, top.mode);

    return {
        type: "mclass",
        mclass: "mrel",
        value: [supsub],
    };
});

// \mod-type functions
defineFunction(["\\bmod"], {
    numArgs: 0,
}, function(context, args) {
    return {
        type: "mod",
        modType: "bmod",
        value: null,
    };
});

defineFunction(["\\pod", "\\pmod", "\\mod"], {
    numArgs: 1,
}, function(context, args) {
    const body = args[0];
    return {
        type: "mod",
        modType: context.funcName.substr(1),
        value: ordargument(body),
    };
});

const fontAliases = {
    "\\Bbb": "\\mathbb",
    "\\bold": "\\mathbf",
    "\\frak": "\\mathfrak",
};

// Single-argument color functions
defineFunction([
    "\\blue", "\\orange", "\\pink", "\\red",
    "\\green", "\\gray", "\\purple",
    "\\blueA", "\\blueB", "\\blueC", "\\blueD", "\\blueE",
    "\\tealA", "\\tealB", "\\tealC", "\\tealD", "\\tealE",
    "\\greenA", "\\greenB", "\\greenC", "\\greenD", "\\greenE",
    "\\goldA", "\\goldB", "\\goldC", "\\goldD", "\\goldE",
    "\\redA", "\\redB", "\\redC", "\\redD", "\\redE",
    "\\maroonA", "\\maroonB", "\\maroonC", "\\maroonD", "\\maroonE",
    "\\purpleA", "\\purpleB", "\\purpleC", "\\purpleD", "\\purpleE",
    "\\mintA", "\\mintB", "\\mintC",
    "\\grayA", "\\grayB", "\\grayC", "\\grayD", "\\grayE",
    "\\grayF", "\\grayG", "\\grayH", "\\grayI",
    "\\kaBlue", "\\kaGreen",
], {
    numArgs: 1,
    allowedInText: true,
    greediness: 3,
}, function(context, args) {
    const body = args[0];
    return {
        type: "color",
        color: "katex-" + context.funcName.slice(1),
        value: ordargument(body),
    };
});

// There are 2 flags for operators; whether they produce limits in
// displaystyle, and whether they are symbols and should grow in
// displaystyle. These four groups cover the four possible choices.

// No limits, not symbols
defineFunction([
    "\\arcsin", "\\arccos", "\\arctan", "\\arctg", "\\arcctg",
    "\\arg", "\\ch", "\\cos", "\\cosec", "\\cosh", "\\cot", "\\cotg",
    "\\coth", "\\csc", "\\ctg", "\\cth", "\\deg", "\\dim", "\\exp",
    "\\hom", "\\ker", "\\lg", "\\ln", "\\log", "\\sec", "\\sin",
    "\\sinh", "\\sh", "\\tan", "\\tanh", "\\tg", "\\th",
], {
    numArgs: 0,
}, function(context) {
    return {
        type: "op",
        limits: false,
        symbol: false,
        body: context.funcName,
    };
});

// Limits, not symbols
defineFunction([
    "\\det", "\\gcd", "\\inf", "\\lim", "\\liminf", "\\limsup", "\\max",
    "\\min", "\\Pr", "\\sup",
], {
    numArgs: 0,
}, function(context) {
    return {
        type: "op",
        limits: true,
        symbol: false,
        body: context.funcName,
    };
});

// No limits, symbols
defineFunction([
    "\\int", "\\iint", "\\iiint", "\\oint",
], {
    numArgs: 0,
}, function(context) {
    return {
        type: "op",
        limits: false,
        symbol: true,
        body: context.funcName,
    };
});

// Limits, symbols
defineFunction([
    "\\coprod", "\\bigvee", "\\bigwedge", "\\biguplus", "\\bigcap",
    "\\bigcup", "\\intop", "\\prod", "\\sum", "\\bigotimes",
    "\\bigoplus", "\\bigodot", "\\bigsqcup", "\\smallint",
], {
    numArgs: 0,
}, function(context) {
    return {
        type: "op",
        limits: true,
        symbol: true,
        body: context.funcName,
    };
});

// \mathop class command
defineFunction(["\\mathop"], {
    numArgs: 1,
}, function(context, args) {
    const body = args[0];
    return {
        type: "op",
        limits: false,
        symbol: false,
        value: ordargument(body),
    };
});

import "./functions/operators";

// Fractions
defineFunction([
    "\\dfrac", "\\frac", "\\tfrac",
    "\\dbinom", "\\binom", "\\tbinom",
    "\\\\atopfrac", // can’t be entered directly
], {
    numArgs: 2,
    greediness: 2,
}, function(context, args) {
    const numer = args[0];
    const denom = args[1];
    let hasBarLine;
    let leftDelim = null;
    let rightDelim = null;
    let size = "auto";

    switch (context.funcName) {
        case "\\dfrac":
        case "\\frac":
        case "\\tfrac":
            hasBarLine = true;
            break;
        case "\\\\atopfrac":
            hasBarLine = false;
            break;
        case "\\dbinom":
        case "\\binom":
        case "\\tbinom":
            hasBarLine = false;
            leftDelim = "(";
            rightDelim = ")";
            break;
        default:
            throw new Error("Unrecognized genfrac command");
    }

    switch (context.funcName) {
        case "\\dfrac":
        case "\\dbinom":
            size = "display";
            break;
        case "\\tfrac":
        case "\\tbinom":
            size = "text";
            break;
    }

    return {
        type: "genfrac",
        numer: numer,
        denom: denom,
        hasBarLine: hasBarLine,
        leftDelim: leftDelim,
        rightDelim: rightDelim,
        size: size,
    };
});

// Horizontal overlap functions
defineFunction(["\\mathllap", "\\mathrlap", "\\mathclap"], {
    numArgs: 1,
    allowedInText: true,
}, function(context, args) {
    const body = args[0];
    return {
        type: "lap",
        alignment: context.funcName.slice(5),
        body: body,
    };
});

// smash, with optional [tb], as in AMS
defineFunction(["\\smash"], {
    numArgs: 1,
    numOptionalArgs: 1,
    allowedInText: true,
}, function(context, args) {
    let smashHeight = false;
    let smashDepth = false;
    const tbArg = args[0];
    if (tbArg) {
        // Optional [tb] argument is engaged.
        // ref: amsmath: \renewcommand{\smash}[1][tb]{%
        //               def\mb@t{\ht}\def\mb@b{\dp}\def\mb@tb{\ht\z@\z@\dp}%
        let letter = "";
        for (let i = 0; i < tbArg.value.length; ++i) {
            letter = tbArg.value[i].value;
            if (letter === "t") {
                smashHeight = true;
            } else if (letter === "b") {
                smashDepth = true;
            } else {
                smashHeight = false;
                smashDepth = false;
                break;
            }
        }
    } else {
        smashHeight = true;
        smashDepth = true;
    }

    const body = args[1];
    return {
        type: "smash",
        body: body,
        smashHeight: smashHeight,
        smashDepth: smashDepth,
    };
});

import "./functions/delimsizing";

// Sizing functions (handled in Parser.js explicitly, hence no handler)
defineFunction([
    "\\tiny", "\\scriptsize", "\\footnotesize", "\\small",
    "\\normalsize", "\\large", "\\Large", "\\LARGE", "\\huge", "\\Huge",
], {numArgs: 0}, null);

// Style changing functions (handled in Parser.js explicitly, hence no
// handler)
defineFunction([
    "\\displaystyle", "\\textstyle", "\\scriptstyle",
    "\\scriptscriptstyle",
], {numArgs: 0}, null);

// Old font changing functions
defineFunction([
    "\\rm", "\\sf", "\\tt", "\\bf", "\\it", //"\\sl", "\\sc",
], {numArgs: 0}, null);

defineFunction([
    // styles
    "\\mathrm", "\\mathit", "\\mathbf",

    // families
    "\\mathbb", "\\mathcal", "\\mathfrak", "\\mathscr", "\\mathsf",
    "\\mathtt",

    // aliases
    "\\Bbb", "\\bold", "\\frak",
], {
    numArgs: 1,
    greediness: 2,
}, function(context, args) {
    const body = args[0];
    let func = context.funcName;
    if (func in fontAliases) {
        func = fontAliases[func];
    }
    return {
        type: "font",
        font: func.slice(1),
        body: body,
    };
});

// Accents
defineFunction([
    "\\acute", "\\grave", "\\ddot", "\\tilde", "\\bar", "\\breve",
    "\\check", "\\hat", "\\vec", "\\dot",
    "\\widehat", "\\widetilde", "\\overrightarrow", "\\overleftarrow",
    "\\Overrightarrow", "\\overleftrightarrow", "\\overgroup",
    "\\overlinesegment", "\\overleftharpoon", "\\overrightharpoon",
], {
    numArgs: 1,
}, function(context, args) {
    const base = args[0];

    const isStretchy = !utils.contains([
        "\\acute", "\\grave", "\\ddot", "\\tilde", "\\bar", "\\breve",
        "\\check", "\\hat", "\\vec", "\\dot",
    ], context.funcName);

    const isShifty = !isStretchy || utils.contains([
        "\\widehat", "\\widetilde",
    ], context.funcName);

    return {
        type: "accent",
        label: context.funcName,
        isStretchy: isStretchy,
        isShifty: isShifty,
        base: base,
    };
});

// Text-mode accents
defineFunction([
    "\\'", "\\`", "\\^", "\\~", "\\=", "\\u", "\\.", '\\"',
    "\\r", "\\H", "\\v",
], {
    numArgs: 1,
    allowedInText: true,
    allowedInMath: false,
}, function(context, args) {
    const base = args[0];

    return {
        type: "accent",
        label: context.funcName,
        isStretchy: false,
        isShifty: true,
        base: base,
    };
});

// Horizontal stretchy braces
defineFunction([
    "\\overbrace", "\\underbrace",
], {
    numArgs: 1,
}, function(context, args) {
    const base = args[0];
    return {
        type: "horizBrace",
        label: context.funcName,
        isOver: /^\\over/.test(context.funcName),
        base: base,
    };
});

// Stretchy accents under the body
defineFunction([
    "\\underleftarrow", "\\underrightarrow", "\\underleftrightarrow",
    "\\undergroup", "\\underlinesegment", "\\undertilde",
], {
    numArgs: 1,
}, function(context, args) {
    const base = args[0];
    return {
        type: "accentUnder",
        label: context.funcName,
        base: base,
    };
});

// Stretchy arrows with an optional argument
defineFunction([
    "\\xleftarrow", "\\xrightarrow", "\\xLeftarrow", "\\xRightarrow",
    "\\xleftrightarrow", "\\xLeftrightarrow", "\\xhookleftarrow",
    "\\xhookrightarrow", "\\xmapsto", "\\xrightharpoondown",
    "\\xrightharpoonup", "\\xleftharpoondown", "\\xleftharpoonup",
    "\\xrightleftharpoons", "\\xleftrightharpoons", "\\xLongequal",
    "\\xtwoheadrightarrow", "\\xtwoheadleftarrow", "\\xLongequal",
    "\\xtofrom",
], {
    numArgs: 1,
    numOptionalArgs: 1,
}, function(context, args) {
    const below = args[0];
    const body = args[1];
    return {
        type: "xArrow",   // x for extensible
        label: context.funcName,
        body: body,
        below: below,
    };
});

// enclose
defineFunction(["\\cancel", "\\bcancel", "\\xcancel", "\\sout", "\\fbox"], {
    numArgs: 1,
}, function(context, args) {
    const body = args[0];
    return {
        type: "enclose",
        label: context.funcName,
        body: body,
    };
});

// Infix generalized fractions
defineFunction(["\\over", "\\choose", "\\atop"], {
    numArgs: 0,
    infix: true,
}, function(context) {
    let replaceWith;
    switch (context.funcName) {
        case "\\over":
            replaceWith = "\\frac";
            break;
        case "\\choose":
            replaceWith = "\\binom";
            break;
        case "\\atop":
            replaceWith = "\\\\atopfrac";
            break;
        default:
            throw new Error("Unrecognized infix genfrac command");
    }
    return {
        type: "infix",
        replaceWith: replaceWith,
        token: context.token,
    };
});

// Row breaks for aligned data
defineFunction(["\\\\", "\\cr"], {
    numArgs: 0,
    numOptionalArgs: 1,
    argTypes: ["size"],
}, function(context, args) {
    const size = args[0];
    return {
        type: "cr",
        size: size,
    };
});

// Environment delimiters
defineFunction(["\\begin", "\\end"], {
    numArgs: 1,
    argTypes: ["text"],
}, function(context, args) {
    const nameGroup = args[0];
    if (nameGroup.type !== "ordgroup") {
        throw new ParseError("Invalid environment name", nameGroup);
    }
    let name = "";
    for (let i = 0; i < nameGroup.value.length; ++i) {
        name += nameGroup.value[i].value;
    }
    return {
        type: "environment",
        name: name,
        nameGroup: nameGroup,
    };
});

<<<<<<< HEAD
// \verb and \verb* are dealt with directly in Parser.js.
// If we end up here, it's because of a failure to match the two delimiters
// in the regex in Lexer.js.  LaTeX raises the following error when \verb is
// terminated by end of line (or file).
defineFunction(["\\verb"], {
    numArgs: 0,
    allowedInText: true,
}, function(context) {
    throw new ParseError(
        "\\verb ended by end of line instead of matching delimiter");
=======
// Box manipulation
defineFunction(["\\raisebox"], {
    numArgs: 2,
    argTypes: ["size", "text"],
    allowedInText: true,
}, function(context, args) {
    const amount = args[0];
    const body = args[1];
    return {
        type: "raisebox",
        dy: amount,
        body: body,
        value: ordargument(body),
    };
>>>>>>> fd45669f
});<|MERGE_RESOLUTION|>--- conflicted
+++ resolved
@@ -698,7 +698,22 @@
     };
 });
 
-<<<<<<< HEAD
+// Box manipulation
+defineFunction(["\\raisebox"], {
+    numArgs: 2,
+    argTypes: ["size", "text"],
+    allowedInText: true,
+}, function(context, args) {
+    const amount = args[0];
+    const body = args[1];
+    return {
+        type: "raisebox",
+        dy: amount,
+        body: body,
+        value: ordargument(body),
+    };
+});
+
 // \verb and \verb* are dealt with directly in Parser.js.
 // If we end up here, it's because of a failure to match the two delimiters
 // in the regex in Lexer.js.  LaTeX raises the following error when \verb is
@@ -709,20 +724,4 @@
 }, function(context) {
     throw new ParseError(
         "\\verb ended by end of line instead of matching delimiter");
-=======
-// Box manipulation
-defineFunction(["\\raisebox"], {
-    numArgs: 2,
-    argTypes: ["size", "text"],
-    allowedInText: true,
-}, function(context, args) {
-    const amount = args[0];
-    const body = args[1];
-    return {
-        type: "raisebox",
-        dy: amount,
-        body: body,
-        value: ordargument(body),
-    };
->>>>>>> fd45669f
 });